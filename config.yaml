--- conflicted
+++ resolved
@@ -1,12 +1,6 @@
-<<<<<<< HEAD
-mode: live # live
-start_date: 2025-08-01
-end_date: 2025-09-01
-=======
-mode: backtest # backtest, live
+mode: live # backtest, live
 start_date: 2025-08-30
 end_date: 2025-09-04
->>>>>>> c6750e00
 primary_interval: 1h
 initial_cash: 1000
 margin_requirement: 0.0
